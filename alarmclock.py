#!/usr/bin/env python3

import calendar
import copy
import datetime
import enum
import logging
import multiprocessing 
import os
import re
import signal
import subprocess
import sys

import pygame
from pygame.locals import *
import psutil
import requests

from iobroker import *
from pygame_ui import *

class ClockState(enum.Enum):
    RUN = 1
    ALARM = 2
    EDIT = 3

class AlarmClock(PygameUi):
    """
    Alarmclock for Raspberry Pi 7" touch screen display
    """

    def __init__(self, size=(800,480), config=None, iobroker=None, logger=None) :
        PygameUi.__init__(self, size, logger)

        self.next_alarm = '--:--'
        self.alarm_volume = [ 50, 90 ]
        self.alarm_length = [ 60, 300 ] # volume rise period, total alarm length in seconds

        self.config_file_name = config
        self.config = self.read_config(config)

        self.iobroker = None
        if not iobroker is None:
            (host, ip) = iobroker.split(':')
            self.iobroker = IoBroker(host, int(ip), logger=self.log, get_objects=False)

        self.rotated_display = True
        self.default_color = (255, 255, 255)
        self.night_color = (48, 48, 48)
        self.alarm_color = (192, 0, 0)
        self.bg_color = (0, 0, 0)
        self.ui_event = {}
        self.state = ClockState.RUN

        self.radio_streams = []
        self.play_start = None

        self.play_process = None
        self.get_volume_cmd = 'amixer get \'PCM,0\''
        self.set_volume_cmd = 'amixer set \'PCM,0\' {0}%'

        self.time_font = pygame.font.Font('font/gluqlo.ttf', round(self.h * 0.64))

        self.menu['bottom'].append({ 'name': 'station', 'label': self.config['current_stream'], 'pos': (0.08, 0.925), 'color': self.default_color, 'align':'lc' })
        self.menu['bottom'].append({ 'name': 'alarm', 'label': self.next_alarm, 'pos': (0.925, 0.925), 'color': self.alarm_color, 'align':'rc' })
        self.menu['edit'].append(self.menu['bottom'][-1])

        self.update_alarm()
        self.set_brightness(self.config['brightness'])

    def read_config(self, file_name):
        config = {}
        if file_name is None or not os.path.exists(file_name):
            self.log.warning('no config file or config file not found')
            return config
        with open(file_name) as f:
            config = json.load(f)
        if 'alarm_length' in config.keys():
            self.alarm_length = config['alarm_length']
        if 'alarm_volume' in config.keys():
            self.alarm_volume = config['alarm_volume']
        if 'current_stream' in config.keys():
            self.current_radio = config['current_stream']
        return config

    def write_config(self):
        with open(self.config_file_name, 'w') as f:
            json.dump(self.config, f)

    def set_volume(self, value):
        if not self.system.startswith('arm'):
            return
        self.log.info('set_volume({0})'.format(value))
        current_volume = self.get_volume()
        if value == current_volume:
            return
        os.system(self.set_volume_cmd.format(value))

    def get_volume(self):
        value = 0
        if not self.system.startswith('arm'):
            return value
        with subprocess.Popen(self.get_volume_cmd, shell=True, stdout=subprocess.PIPE).stdout as f:
            for line in f.readlines():
                m = re.search('(\d+)%', line.decode('utf-8'))
                if m:
                    value = int(m.group(1))
        return value

    def render_time(self, time, color, menu=None):
        """
        Draw the current time in the center part.
        """
        self.log.info('render time {0}'.format(time))
        c = (self.default_color[0] * 0.04, self.default_color[1] * 0.04, self.default_color[2] * 0.04)
        self.screen.fill(c, (0.075 * self.w, 0.18 * self.h, 0.85 * self.w, 0.64 * self.h))
        [ hh, mm ] = time.split(':')
        if hh[0] == '0':
            hh = hh[1:]
        s = self.time_font.size(hh)
        x = round((0.075 + 0.2) * self.w - s[0] / 2)
        y = round(0.5 * self.h - s[1] / 2)
        if not menu is None:
            i = self.get_menu_element_index(menu, 'hour+')
            if not i is None:
                self.menu[menu][i]['rect'] = pygame.Rect(x, y, s[0], s[1] / 2)
            i = self.get_menu_element_index(menu, 'hour-')
            if not i is None:
                self.menu[menu][i]['rect'] = pygame.Rect(x, y + s[1] / 2, s[0], s[1] / 2)
            self.log.debug('hh p={0},{1},{2}'.format(x, y, s))
        surface = self.time_font.render(hh, True, color)
        self.screen.blit(surface, (x, y))
        s = self.time_font.size(mm)
        x = round((0.925 - 0.2) * self.w - s[0] / 2)
        y = round(0.5 * self.h - s[1] / 2)
        if not menu is None:
            i = self.get_menu_element_index(menu, 'min+')
            if not i is None:
                self.menu[menu][i]['rect'] = pygame.Rect(x, y, s[0], s[1] / 2)
            i = self.get_menu_element_index(menu, 'min-')
            if not i is None:
                self.menu[menu][i]['rect'] = pygame.Rect(x, y + s[1] / 2, s[0], s[1] / 2)
            self.log.debug('mm p={0},{1},{2}'.format(x, y, s))
        surface = self.time_font.render(mm, True, color)
        self.screen.blit(surface, (x, y))
        self.screen.fill(self.bg_color, rect=(0.075 * self.w, 0.495 * self.h, 0.85 * self.w, 0.01 * self.h))
        self.screen.fill(self.bg_color, rect=(0.49 * self.w, 0.18 * self.h, 0.02 * self.w, 0.64 * self.h))

    def render_temp(self, temp1, temp2, color):
        """
        Draw the current temperatures in top corners.
        """
        self.log.info('render temp {} {}'.format(temp1, temp2))
        y = round(0.1 * self.h)
        if not temp1 is None:
            t1 = '-'
            try:
                t1 = '{:.1f}°C'.format(float(temp1))
            except:
                pass
            s = self.text_font.size(t1)
            self.screen.fill(self.bg_color, rect=(0, y - s[1] / 2, 0.125 * self.w, s[1]))
            self.render_text(0.025 * self.w, y, t1, color=color, align='lc')
        if not temp2 is None:
            t2 = '-'
            try:
                t2 = '{:.1f}°C'.format(float(temp2))
            except:
                pass
            s = self.text_font.size(t2)
            self.screen.fill(self.bg_color, rect=(0.875 * self.w, y - s[1] / 2, 0.125 * self.w, s[1]))
            self.render_text(0.975 * self.w, y, t2, color=color, align='rc')

    def get_temp(self, ids):
        """
        Get temperatures from ioBroker datapoints.
        """
        result = []
        for id in ids:
            result.append('-')
            try:
                temp = self.iobroker.get_bulk_value(id, with_age=True)
                if temp[0]['age'] < 1200:
                    result[-1] = temp[0]['val']
            except:
                pass
        return result

    def render_alarm(self, alarm, color, menu=None):
        """
        Draw next alarm time in the bottom row below the time.
        """
        self.log.info('render alarm {0}'.format(alarm))
        self.render_time(alarm, color, menu)

<<<<<<< HEAD
    def update_alarm(self):
        """
        Get the next alarm time.
        """

        try:
            self.next_alarm = self.iobroker.get_value('javascript.0.rooms.sz.alarm')
        except:
            self.log.error('cannot get next alarm from iobroker {}'.format(self.iobroker.host))
            pass
        if not self.next_alarm:
            self.next_alarm = '--:--'
        if self.next_alarm[0] == '0':
            self.next_alarm = self.next_alarm[1:]
        self.menu['bottom'][-1]['label'] = self.next_alarm
        return
=======
    def update_alarms(self, id='javascript.0.rooms.sz.alarms'):
        """
        Update alarms from iobroker entry.
        """
        alarms = self.iobroker.get_value(id)
        if not alarms:
            return
        log.info('new alarms from {} {}'.format(id, alarms))
        at = alarms.split(' ')
        self.config['alarms']['Mo'] = at[0]
        self.config['alarms']['Di'] = at[1]
        self.config['alarms']['Mi'] = at[2]
        self.config['alarms']['Do'] = at[3]
        self.config['alarms']['Fr'] = at[4]
        self.config['alarms']['Sa'] = at[5]
        self.config['alarms']['So'] = at[6]
        self.alarm_days = self.config['alarms']
        self.write_config()

    def next_alarm(self, time=None):
        """
        Get the next alarm time.
        """
        if time is None:
            time = datetime.datetime.now()
        result = "--:--"
        today = time.strftime('%a')
        tomorrow = (time + datetime.timedelta(days=1)).strftime('%a')
        log.info('today {} {} tomorrow {} {}'.format(today, self.config['alarms'][today], tomorrow, self.config['alarms'][tomorrow]))
        if self.config['alarms'][today]:
            tt = time.hour * 60 + time.minute
            at = list(map(float, self.config['alarms'][today].split(':')))
            at = at[0] * 60 + at[1]
            if tt < at:
                result = self.config['alarms'][today]
        if result == "--:--" and self.config['alarms'][tomorrow]:
            result = self.config['alarms'][tomorrow]
        if result[0] == '0':
            result = result[1:]
        log.info('next_alarm {}'.format(result))
        return result
>>>>>>> bc2e852d

    def play(self):
        """
        Play current radio station.
        """

        if not self.system.startswith('arm'):
            return
        cmd = 'mpg123 {0}'.format(self.config['streams'][self.current_radio])
        proc = subprocess.Popen(cmd, shell=True, stdout=subprocess.PIPE) 
        with proc.stdout as f:
            while True:
                line = f.readline()
                if not line:
                    break
                self.log.info(line)

    def stop(self):
        """
        Stop current playback.
        """

        if not self.system.startswith('arm'):
            return
        mpg123_process = None
        for proc in psutil.process_iter(['pid', 'name']):
            if not 'mpg123' in proc.info['name']:
                continue
            mpg123_process = proc
        if not mpg123_process is None:
            self.log.info('playback process PID {0}'.format(mpg123_process.info['pid']))
            mpg123_process.terminate()

    def run(self):

        last_date = None
        last_time = None
        last_alarm = None
        self.update_alarms()
        self.current_alarm = self.next_alarm()
        self.edit_alarm = None
        last_state = None
        last_radio = None
        last_menu = None
        last_temp = [ None, None ]
        [ temp1, temp2 ] = self.get_temp(self.config['temperatures'])
        current_menu = 'bottom'
        keep_running = True
        tick = 0

        while keep_running:

            now = datetime.datetime.now()
            current_day = now.strftime('%a')
            current_time = now.strftime('%H:%M')
<<<<<<< HEAD
            if now.hour >= 6 and now.hour <= 23 and (now.minute == 23 or now.minute == 53):
                self.update_alarm()
            self.current_alarm = self.next_alarm
=======
            if now.hour >= 6 and now.hour <= 23 and (now.minute == 23 or now.minute == 53) and tick == 2:
                self.update_alarms()
                self.current_alarm = self.next_alarm(now)
>>>>>>> bc2e852d
            self.menu['bottom'][-1]['label'] = self.current_alarm
            if now.hour == 22 and now.minute == 13 and tick == 2:
                self.set_brightness(10)
                self.render_bottom(current_menu, default_color=self.night_color)
            if (now.minute % 5) == 0 and tick == 2:
                [ temp1, temp2 ] = self.get_temp(self.config['temperatures'])

            #
            # state handling
            #
<<<<<<< HEAD
            if self.state == ClockState.RUN and self.play_process is None and self.next_alarm == current_time:
=======
            if self.state == ClockState.RUN and self.play_process is None and self.current_alarm == current_time:
>>>>>>> bc2e852d
                self.log.info('alarm {0} {1} play {2}'.format(current_day, current_time, self.current_radio))
                self.set_volume(self.alarm_volume[0])
                self.set_brightness(50)
                self.play_process = multiprocessing.Process(target=self.play)
                self.play_start = now
                if self.system.startswith('arm'):
                    self.play_process.start()
                self.state = ClockState.ALARM
                last_time = None
            if self.state == ClockState.ALARM:
                alarm_duration = now - self.play_start
                if alarm_duration > datetime.timedelta(seconds=self.alarm_length[1]):
                    self.log.info('alarm stop {0}'.format(current_time))
                    self.stop()
                    self.play_process = None
                    self.play_start = None
                    self.state = ClockState.RUN
                    self.current_alarm = self.next_alarm(now)
                    last_time = None
                elif alarm_duration < datetime.timedelta(seconds=self.alarm_length[0]):
                    volume = self.alarm_volume[0] + (self.alarm_volume[1] - self.alarm_volume[0]) * alarm_duration.total_seconds() / self.alarm_length[0]
                    self.set_volume(volume)

            for event in pygame.event.get():
                # exit on any key press on non ARM systems (development mode)
                if not self.system.startswith('arm') and event.type == pygame.KEYDOWN:
                    keep_running = False
                if not event.type is MOUSEBUTTONUP:
                    continue
                pos = pygame.mouse.get_pos()
                if self.rotated_display:
                    # 180 degrees rotated display
                    pos = (self.w - pos[0], self.h - pos[1])
                elem = self.get_ui_action(pos, [ current_menu ])
                if not elem is None:
                    self.log.info('event {0} pos {1} elem {2}'.format(event.type, pos, elem))
                    if elem['name'] == 'alarm':
                        if self.state == ClockState.EDIT:
                            self.state = ClockState.RUN
                            current_menu = 'bottom'
                            self.next_alarm = self.edit_alarm
                            self.menu['bottom'][-1]['label'] = self.next_alarm
                            last_time = None
                            last_alarm = None
                        elif self.state == ClockState.RUN:
                            self.state = ClockState.EDIT
                            self.edit_alarm = self.next_alarm
                            if self.edit_alarm == '--:--':
                                self.edit_alarm = current_time
                            last_alarm = None
                            current_menu = 'edit'
                        elif self.state == ClockState.ALARM:
                            self.state = ClockState.RUN
                            last_time = None
                        self.log.info('state {0}'.format(self.state))
                    elif elem['label'] == 'play':
                        if self.play_process == None:
                            if self.state == ClockState.RUN:
                                self.log.info('play {0}'.format(self.current_radio))
                                self.play_process = multiprocessing.Process(target=self.play)
                                self.play_start = now
                                self.play_process.start()
                        else:
                            self.log.info('stop {0}'.format(self.current_radio))
                            self.stop()
                            self.play_process = None
                            self.play_start = None
                            if self.state == ClockState.ALARM:
                                self.state = ClockState.RUN
                                last_time = None
                        last_radio = None
                    elif elem['label'] == 'radio':
                        if self.state == ClockState.RUN:
                            stations = sorted(self.config['streams'].keys())
                            i = stations.index(self.current_radio)
                            i = (i + 1) % len(stations)
                            self.current_radio = stations[i]
                            self.log.info('new station {0}'.format(self.current_radio))
                            last_radio = None
                    elif not elem['label'] is None:
                        if self.state == ClockState.EDIT:
                            [ hh, mm ] = self.edit_alarm.split(':')
                            hh = int(hh)
                            mm = int(mm)
                            if elem['name'].startswith('hour'):
                                if elem['name'].endswith('+'):
                                    hh = (hh + 1) % 24
                                else:
                                    hh = (hh - 1) % 24
                            elif elem['name'].startswith('min'):
                                if elem['name'].endswith('+'):
                                    mm = (mm + 1) % 60
                                else:
                                    mm = (mm - 1) % 60
                            self.edit_alarm = '{0}:{1:02d}'.format(hh, mm)
                            self.log.info('edit_alarm {}'.format(self.edit_alarm))
                            last_alarm = None
                        else:
                            brightness = self.get_brightness()
                            volume = self.get_volume()
                            if elem['label'] == 'bright-' and brightness >= 20:
                                brightness -= 10
                            elif elem['label'] == 'bright+' and brightness <= 245:
                                brightness += 10
                            elif elem['label'] == 'vol-' and volume > 10:
                                volume -= 10
                            elif elem['label'] == 'vol+' and volume <= 150:
                                volume += 10
                            self.set_brightness(brightness)
                            self.set_volume(volume)

            if self.state != last_state:
                self.log.info('state {} menu {}'.format(self.state, current_menu))
                self.last_radio = None
            do_update = False

            if self.state == ClockState.EDIT:
                if self.edit_alarm != last_alarm:
                    self.render_time(self.edit_alarm, self.alarm_color, current_menu)
                do_update = True
                last_alarm = self.edit_alarm
                last_radio = None
            else:
                current_date = now.strftime('%a %d. %b, %W. Woche')
                if current_date != last_date:
                    c = (self.default_color[0] * 0.75, self.default_color[1] * 0.75, self.default_color[2] * 0.75)
                    if now.hour >= 22 or now.hour <= 6:
                        c = (self.night_color[0], self.night_color[1], self.night_color[2])
                    self.render_top(current_date, c)
                    do_update = True
                    last_date = current_date

                if temp1 != last_temp[0] or temp2 != last_temp[1]:
                    c = (self.default_color[0] * 0.75, self.default_color[1] * 0.75, self.default_color[2] * 0.75)
                    if now.hour >= 22 or now.hour <= 6:
                        c = (self.night_color[0], self.night_color[1], self.night_color[2])
                    self.render_temp(temp1, temp2, color=c)
                    do_update = True
                    last_temp[0] = temp1
                    last_temp[1] = temp2

                if current_time != last_time:
                    c = copy.deepcopy(self.default_color)
                    if now.hour >= 22 or now.hour <= 6:
                        c = (self.night_color[0], self.night_color[1], self.night_color[2])
                    if self.state == ClockState.ALARM:
                        c = (self.alarm_color[0], self.alarm_color[1], self.alarm_color[2])
                    self.render_time(current_time, c)
                    do_update = True
                    last_time = current_time

                if self.current_radio != last_radio:
                    c = (self.default_color[0], self.default_color[1], self.default_color[2])
                    if self.play_process != None:
                        c = (0, self.default_color[1], self.default_color[2])
                    if self.state == ClockState.ALARM:
                        c = (self.alarm_color[0], self.alarm_color[1], self.alarm_color[2])
                    do_update = True
                    last_radio = self.current_radio

            if self.current_alarm != last_alarm:
                self.render_bottom(current_menu)
                last_alarm = self.current_alarm

            if current_menu != last_menu:
                self.render_bottom(current_menu)
                last_menu = current_menu

            if do_update:
                pygame.display.update()

            last_state = self.state
            
            self.clock.tick(1)
            tick = (tick + 1) % 60
    
if __name__ == '__main__' :
    import argparse
    import json
    import locale

    self = os.path.basename(sys.argv[0])
    myName = os.path.splitext(self)[0]
    log = logging.getLogger(myName)
    logging.basicConfig(format='%(asctime)s %(levelname)s %(message)s', datefmt='%Y-%m-%d %H:%M:%S')

    parser = argparse.ArgumentParser(description='Raspberry Pi alarm clock')
    parser.add_argument('-c', '--config', default='alarmclock.json', help='config file')
    parser.add_argument('-d', '--debug', action='store_false', help='debug execution')
    parser.add_argument('--iobroker', default='192.168.137.83:8082', help='iobroker IP address and port')
    parser.add_argument('-L', '--locale', default='de_DE.UTF-8', help='locale')
    parser.add_argument('-r', '--rotated', action='store_false', help='non rotated display (for debugging)')
    args = parser.parse_args(sys.argv[1:])

    if args.debug:
        log.setLevel(logging.DEBUG)
    else:
        log.setLevel(logging.INFO)
    locale.setlocale(locale.LC_ALL, args.locale)
    calendar.setfirstweekday(calendar.MONDAY)
 
    ui = AlarmClock(config=args.config, iobroker=args.iobroker, logger=log)
    ui.rotated_display = args.rotated
    ui.run()<|MERGE_RESOLUTION|>--- conflicted
+++ resolved
@@ -156,7 +156,7 @@
         if not temp1 is None:
             t1 = '-'
             try:
-                t1 = '{:.1f}°C'.format(float(temp1))
+                t1 = '{:.1f}°'.format(float(temp1))
             except:
                 pass
             s = self.text_font.size(t1)
@@ -165,7 +165,7 @@
         if not temp2 is None:
             t2 = '-'
             try:
-                t2 = '{:.1f}°C'.format(float(temp2))
+                t2 = '{:.1f}°'.format(float(temp2))
             except:
                 pass
             s = self.text_font.size(t2)
@@ -194,7 +194,6 @@
         self.log.info('render alarm {0}'.format(alarm))
         self.render_time(alarm, color, menu)
 
-<<<<<<< HEAD
     def update_alarm(self):
         """
         Get the next alarm time.
@@ -211,49 +210,6 @@
             self.next_alarm = self.next_alarm[1:]
         self.menu['bottom'][-1]['label'] = self.next_alarm
         return
-=======
-    def update_alarms(self, id='javascript.0.rooms.sz.alarms'):
-        """
-        Update alarms from iobroker entry.
-        """
-        alarms = self.iobroker.get_value(id)
-        if not alarms:
-            return
-        log.info('new alarms from {} {}'.format(id, alarms))
-        at = alarms.split(' ')
-        self.config['alarms']['Mo'] = at[0]
-        self.config['alarms']['Di'] = at[1]
-        self.config['alarms']['Mi'] = at[2]
-        self.config['alarms']['Do'] = at[3]
-        self.config['alarms']['Fr'] = at[4]
-        self.config['alarms']['Sa'] = at[5]
-        self.config['alarms']['So'] = at[6]
-        self.alarm_days = self.config['alarms']
-        self.write_config()
-
-    def next_alarm(self, time=None):
-        """
-        Get the next alarm time.
-        """
-        if time is None:
-            time = datetime.datetime.now()
-        result = "--:--"
-        today = time.strftime('%a')
-        tomorrow = (time + datetime.timedelta(days=1)).strftime('%a')
-        log.info('today {} {} tomorrow {} {}'.format(today, self.config['alarms'][today], tomorrow, self.config['alarms'][tomorrow]))
-        if self.config['alarms'][today]:
-            tt = time.hour * 60 + time.minute
-            at = list(map(float, self.config['alarms'][today].split(':')))
-            at = at[0] * 60 + at[1]
-            if tt < at:
-                result = self.config['alarms'][today]
-        if result == "--:--" and self.config['alarms'][tomorrow]:
-            result = self.config['alarms'][tomorrow]
-        if result[0] == '0':
-            result = result[1:]
-        log.info('next_alarm {}'.format(result))
-        return result
->>>>>>> bc2e852d
 
     def play(self):
         """
@@ -292,8 +248,6 @@
         last_date = None
         last_time = None
         last_alarm = None
-        self.update_alarms()
-        self.current_alarm = self.next_alarm()
         self.edit_alarm = None
         last_state = None
         last_radio = None
@@ -309,15 +263,9 @@
             now = datetime.datetime.now()
             current_day = now.strftime('%a')
             current_time = now.strftime('%H:%M')
-<<<<<<< HEAD
-            if now.hour >= 6 and now.hour <= 23 and (now.minute == 23 or now.minute == 53):
+            if now.hour >= 6 and now.hour <= 23 and (now.minute == 23 or now.minute == 53) and tick == 2:
                 self.update_alarm()
             self.current_alarm = self.next_alarm
-=======
-            if now.hour >= 6 and now.hour <= 23 and (now.minute == 23 or now.minute == 53) and tick == 2:
-                self.update_alarms()
-                self.current_alarm = self.next_alarm(now)
->>>>>>> bc2e852d
             self.menu['bottom'][-1]['label'] = self.current_alarm
             if now.hour == 22 and now.minute == 13 and tick == 2:
                 self.set_brightness(10)
@@ -328,11 +276,7 @@
             #
             # state handling
             #
-<<<<<<< HEAD
             if self.state == ClockState.RUN and self.play_process is None and self.next_alarm == current_time:
-=======
-            if self.state == ClockState.RUN and self.play_process is None and self.current_alarm == current_time:
->>>>>>> bc2e852d
                 self.log.info('alarm {0} {1} play {2}'.format(current_day, current_time, self.current_radio))
                 self.set_volume(self.alarm_volume[0])
                 self.set_brightness(50)
@@ -350,7 +294,6 @@
                     self.play_process = None
                     self.play_start = None
                     self.state = ClockState.RUN
-                    self.current_alarm = self.next_alarm(now)
                     last_time = None
                 elif alarm_duration < datetime.timedelta(seconds=self.alarm_length[0]):
                     volume = self.alarm_volume[0] + (self.alarm_volume[1] - self.alarm_volume[0]) * alarm_duration.total_seconds() / self.alarm_length[0]
@@ -388,6 +331,7 @@
                             self.state = ClockState.RUN
                             last_time = None
                         self.log.info('state {0}'.format(self.state))
+                    elif elem['label'] == 'cancel':
                     elif elem['label'] == 'play':
                         if self.play_process == None:
                             if self.state == ClockState.RUN:
@@ -524,7 +468,7 @@
     parser.add_argument('-d', '--debug', action='store_false', help='debug execution')
     parser.add_argument('--iobroker', default='192.168.137.83:8082', help='iobroker IP address and port')
     parser.add_argument('-L', '--locale', default='de_DE.UTF-8', help='locale')
-    parser.add_argument('-r', '--rotated', action='store_false', help='non rotated display (for debugging)')
+    parser.add_argument('-r', '--rotated', action='store_true', help='non rotated display (for debugging)')
     args = parser.parse_args(sys.argv[1:])
 
     if args.debug:
